--- conflicted
+++ resolved
@@ -121,20 +121,11 @@
                 for (column, element) in (0..columns).cycle().zip(&self.elements) {
                     let layout = element.layout(renderer, limits);
 
-<<<<<<< HEAD
                     match column_widths.get_mut(column) {
                         Some(column_width) => *column_width = column_width.max(layout.size().width),
                         None => column_widths.insert(column, layout.size().width),
                     }
-
-=======
-                    if let Some(column_width) = column_widths.get_mut(column) {
-                        *column_width = column_width.max(layout.size().width);
-                    } else {
-                        column_widths.insert(column, layout.size().width);
-                    }
-                    
->>>>>>> b6ac846a
+                  
                     layouts.push(layout);
                 }
 
@@ -244,11 +235,6 @@
             row_height = 0.;
         }
 
-<<<<<<< HEAD
-        //let mut node = Node::new(node);
-=======
-        //let mut node = Node::new(size);
->>>>>>> b6ac846a
         node.move_to(Point::new(column_align, grid_height));
         row_height = row_height.max(node.size().height);
         nodes.push(node);
